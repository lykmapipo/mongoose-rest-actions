'use strict';


/* dependencies */
const _ = require('lodash');
const async = require('async');


//default get options
const defaults = {
  filter: {},
  paginate: { limit: 10, skip: 0, page: 1 },
  populate: [],
  select: {},
  sort: {}
};


/**
 * @module mongoose-rest-actions
 * @function
 * @name getPlugin
 * @namespace
 * @description mongoose schema plugin to support http get verb
 * @param {Schema} schema valid mongoose schema
 * @param {Object} [schemaOptns] valid get plugin options
 * @version 0.1.0
 * @since 0.1.0
 * @author lally elias<lallyelias87@gmail.com>
 * @example
 *
 * const mongoose = require('mongoose');
 * const actions = require('mongoose-rest-actions');
 * mongoose.plugin(actions);
 *
 * const expess = require('express');
 * const app = express();
 *
 * ...
 *
 * app.get('/users', function(request, response, next){
 *
 *   //prepare options
 *   const options = { page: request.query.page, limit: request.query.limit}
 *
 *   //get users
 *   User
 *     .get(options, function(error, results){
 *       ...handle error or reply
 *     });
 * });
 *
 * app.get('/users/:id', function(request, response, next){
 *
 *   //obtain id
 *   const _id = request.params.id;
 *
 *   //get user
 *   User
 *     .getById(_id, function(error, user){
 *       ...handle error or reply
 *     });
 * });
 *
 * or
 *
 * app.get('/users/:id', function(request, response, next){
 *
 *   //obtain id
 *   const options = {_id : request.params.id, select: 'name -age'};
 *
 *   //get user
 *   User
 *     .getById(options, function(error, user){
 *       ...handle error or reply
 *     });
 * });
 *
 */
module.exports = exports = function getPlugin(schema, schemaOptns) {

  //normalize options
  const schemaOptions = _.merge({}, { root: 'data' }, schemaOptns);

  /*
  *----------------------------------------------------------------------------
  * Statics
  *----------------------------------------------------------------------------
  */


  /**
   * @name getById
   * @function getById
   * @description find existing model instance by its id
   * @param {Object|ObjectId|String} [optns={}] valid existing model object id
   *                                            of getById options
   * @param {Object|String} [optns.select] valid mongoose query projections
   * @param {Array} [optns.populate] valid mongoose query population options
<<<<<<< HEAD
   * @param {Function} done a callback to invoke on success or failure
   * @return {instance|error} found instance or error
   * @version 0.1.0 
=======
   * @param  {Function} done a callback to invoke on success or failure
   * @returns {instance|error} found instance or error
   * @version 0.1.0
>>>>>>> 52625513
   * @since 0.1.0
   * @author lally elias<lallyelias87@gmail.com>
   * @static
   * @memberof getPlugin
   * @public
   * @example
   * const User = mongoose.model('User');
   *
   * const options = {_id: ..id, select: 'name -age'};
   * User
   *   .getById(options, function(error, found){
   *       ...
   *   });
   */
  schema.statics.getById = function getById(optns, done) {

    //normalize options
    let options = _.isFunction(optns) ? {} : optns;
    const cb = _.isFunction(optns) ? optns : done;
    options = _.isPlainObject(options) ? options : { _id: options };
    options._id = options._id || options.id;
    delete options.id;

    //ensure id
    if (!options._id) {
      let error = new Error('Missing Instance Id');
      error.status = 400;
      cb(error);
    }

    //continue with delete
    else {
      async.waterfall([

        function findExisting(next) {

          //prepare find query
          const findQuery = this.findById(options._id);

          //if select
          if (options.select) {
            findQuery.select(options.select);
          }

          //if populate
          if (options.populate) {
            const populate = _.compact([].concat(options.populate));
            _.forEach(populate, function (populateOption) {
              findQuery.populate(populateOption);
            });
          }

          findQuery.exec(next); //TODO get cached

        }.bind(this),

        function afterFindExisting(instance, next) {
          //ensure instance
          if (!instance) {
            let error = new Error('Not Found');
            error.status = 404;
            next(error);
          }
          //do patch
          else {
            next(null, instance); //TODO cache
          }
        }

      ], cb);
    }

  };


  /**
   * @function
   * @name _get
   * @description count and find existing model(s) based on specified options
   * @param {Object} [optns={}]
   * @param {Object|String} [optns.filter] valid mongoose query criteria
   * @param {Object|String} [optns.select] valid mongoose query projections
   * @param {Object|String} [optns.sort] valid mongoose query sort criteria
   * @param {Array} [optns.populate] valid mongoose query population options
   * @param {Object} [optns.paginate={}] paging options
   * @param {Number} [optns.paginate.skip=0] valid query skip option
   * @param {Number} [optns.paginate.page=1]
   * @param {Number} [optns.paginate.limit=10] valid query limit option
   * @param {Object} [optns.headers={}] header for conditional get
   * @param {Date} [optns.headers.ifModifiedSince] if modified since option
   * @returns {Object} results
   * @returns {Object[]} [results.data] array of documents
   * @returns {Number} [results.total] total number of documents in collection that match a query
   * @returns {Number} [results.size]  length of current page documents
   * @returns {Number} [results.limit] limit that was used
   * @returns {Number} [results.skip] skip that was used
   * @returns {Number} [results.page] page that was used
   * @returns {Number} [results.pages] total number of pages that match a query
<<<<<<< HEAD
   * @param {Function} done a callback to invoke on success or failure
   * @return {Object|error} results or error
   * @version 0.1.0 
=======
   * @param  {Function} done a callback to invoke on success or failure
   * @returns {Object|error} results or error
   * @version 0.1.0
>>>>>>> 52625513
   * @since 0.1.0
   * @author lally elias<lallyelias87@gmail.com>
   * @static
   * @memberof getPlugin
   * @public
   * @example
   * const User = mongoose.model('User');
   *
   * User
   *   ._get(function(error, deleted){
   *       ...
   *   });
   *
   * or
   *
   * User
   *   ._get({page: 1}, function(error, deleted){
   *       ...
   *   });
   */
  schema.statics._get = function _get(optns, done) {

    //normalize options & callback
    const cb = _.isFunction(optns) ? optns : done;

    let options = _.isFunction(optns) ? {} : optns;
    options = _.merge({}, defaults, options);
    options = _.merge({}, options.paginate, options);
    delete options.paginate;

    //obtain query criteria
    let filter = (options.query || options.criteria || options.filter);

    //obtain limit
    let limit = (options.limit || options.limit || 10);
    limit = limit > 0 ? limit : 10;

    //obtain skip
    let skip = (options.skip || options.skip || options.offset || 0);
    skip = skip > 0 ? skip : 0;

    //obtain page
    let page = (options.page || options.page);

    let populate = _.compact([].concat(options.populate));
    let select = (options.select || {});
    let sort = (options.sort || {});
    let headers = (options.headers || {});

    //extend headers with if-modified-since condition
    const UPDATED_AT_FIELD = this.UPDATED_AT_FIELD;
    if (headers.ifModifiedSince) {
      const ifModifiedSince = new Date(headers.ifModifiedSince);
      filter = _.merge({}, filter, {
        [UPDATED_AT_FIELD]: { $gt: ifModifiedSince }
      });
    }


    //initialize query
    let findQuery = this.find();
    let countQuery = this.find({}, {}, { autopopulate: false }); //dont populate
    let lastModifiedQuey = this.findOne({}, {
      [UPDATED_AT_FIELD]: 1
    }, { autopopulate: false }) //dont populate
      .sort({
        [UPDATED_AT_FIELD]: -1
      });

    //try build search query
    const canSearch = (_.isFunction(this.search) && _.isString(filter.q));
    if (canSearch) {
      findQuery = this.search(filter.q);
      countQuery = this.search(filter.q);
    }
    delete filter.q;

    //add criteria
    filter = this.where(filter).cast(this);
    findQuery.where(filter);
    countQuery.where(filter);

    if (page && page > 0) {
      skip = (page - 1) * limit;
    }

    if (select) {
      findQuery.select(select);
    }

    if (sort) {
      findQuery.sort(sort);
    }

    if (skip) {
      findQuery.skip(skip);
    }

    if (limit) {
      findQuery.limit(limit);
    }

    if (populate) {
      _.forEach(populate, function (populateOption) {
        findQuery.populate(populateOption);
      });
    }

    async.parallel({

      count: function countMatched(next) {
        countQuery.count().exec(next); //TODO get cached
      },

      data: function paginateMatched(next) {
        findQuery.exec(next); //TODO get cached
      },

      lastModified: function findLatestModified(next) {
        lastModifiedQuey.exec(next);
      }

    }, function (error, results) {

      if (!error && results) {
        //prepare results
        const defaults = {
          data: [],
          total: 0,
          size: 0,
          pages: 0,
          lastModified: undefined
        };
        results = _.merge({}, defaults, results);

        //obtain latest modified date
        const lastModified = (
          results.lastModified ?
            results.lastModified[UPDATED_AT_FIELD] :
            undefined
        );

        //compute pages
        const pages = Math.ceil(results.count / limit);

        //refine results
        results = {
          [schemaOptions.root]: results.data,
          total: results.count,
          size: results.data.length,
          limit: limit,
          skip: skip,
          page: page,
          pages: pages,
          lastModified: lastModified
        };
      }

      //ensure error status
      if (error) {
        error.status = 400;
        results = undefined;
      }

      cb(error, results); //TODO cache

    });

  };


  /**
   * @function
   * @name get
   * @description count and find existing model(s) based on specified options
   * @param {Object} [optns={}]
   * @param {Object|String} [optns.filter] valid mongoose query criteria
   * @param {Object|String} [optns.select] valid mongoose query projections
   * @param {Object|String} [optns.sort] valid mongoose query sort criteria
   * @param {Array} [optns.populate] valid mongoose query population options
   * @param {Object} [optns.paginate={}] paging options
   * @param {Number} [optns.paginate.skip=0] valid query skip option
   * @param {Number} [optns.paginate.page=1]
   * @param {Number} [optns.paginate.limit=10] valid query limit option
   * @returns {Object} results
   * @returns {Object[]} [results.data] array of documents
   * @returns {Number} [results.total] total number of documents in collection that match a query
   * @returns {Number} [results.size]  length of current page documents
   * @returns {Number} [results.limit] limit that was used
   * @returns {Number} [results.skip] skip that was used
   * @returns {Number} [results.page] page that was used
   * @returns {Number} [results.pages] total number of pages that match a query
<<<<<<< HEAD
   * @param {Function} done a callback to invoke on success or failure
   * @return {Object|error} results or error
   * @version 0.1.0 
=======
   * @param  {Function} done a callback to invoke on success or failure
   * @returns {Object|error} results or error
   * @version 0.1.0
>>>>>>> 52625513
   * @since 0.1.0
   * @author lally elias<lallyelias87@gmail.com>
   * @static
   * @memberof getPlugin
   * @public
   * @example
   * const User = mongoose.model('User');
   *
   * User
   *   .get(function(error, deleted){
   *       ...
   *   });
   *
   * or
   *
   * User
   *   .get({page: 1}, function(error, deleted){
   *       ...
   *   });
   */
  schema.statics.get = function get(optns, done) {

    //normalize options & callback
    const cb = _.isFunction(optns) ? optns : done;

    //normalize options
    const options = _.isFunction(optns) ? {} : optns;
    delete options.headers;

    //obtain hooks
    const after = (this.afterGet || this.postGet);

    async.waterfall([

      /**
       * @function
       * @name doGet
       * @description query data
       * @param {Function} next a callback to invoke after query data(get)
       * @returns {instance|error}
       * @private
       */
      function doGet(next) {
        this._get(options, next);
      }.bind(this),

      /**
       * @function
       * @name afterGet
       * @description perform after query data logics
       * @param {Function} next a callback to invoke after doGet
       * @returns {context|error}
       * @private
       */
      function afterGet(results, next) {

        //run hook(s)
        if (_.isFunction(after)) {
          after.call(this, options, results, function (error, resulted) {
            next(error, resulted || results);
          });
        }
        //no hook
        else {
          next(null, results);
        }

      }.bind(this)

    ], function onGet(error, got) {
      if (error) {
        error.status = 400;
      }
      cb(error, got);
    });

  };


  /**
   * @function
   * @name fresh
   * @description count and find existing model(s) based on specified options
   * @param {Object} [optns={}]
   * @param {Object|String} [optns.filter] valid mongoose query criteria
   * @param {Object|String} [optns.select] valid mongoose query projections
   * @param {Object|String} [optns.sort] valid mongoose query sort criteria
   * @param {Array} [optns.populate] valid mongoose query population options
   * @param {Object} [optns.paginate={}] paging options
   * @param {Number} [optns.paginate.skip=0] valid query skip option
   * @param {Number} [optns.paginate.page=1]
   * @param {Number} [optns.paginate.limit=10] valid query limit option
   * @param {Object} [optns.headers={}] header for conditional get
   * @param {Date} [optns.headers.ifModifiedSince] if modified since option
   * @returns {Object} results
   * @returns {Object[]} [results.data] array of documents
   * @returns {Number} [results.total] total number of documents in collection that match a query
   * @returns {Number} [results.size]  length of current page documents
   * @returns {Number} [results.limit] limit that was used
   * @returns {Number} [results.skip] skip that was used
   * @returns {Number} [results.page] page that was used
   * @returns {Number} [results.pages] total number of pages that match a query
<<<<<<< HEAD
   * @param {Function} done a callback to invoke on success or failure
   * @return {Object|error} results or error
   * @version 0.1.0 
=======
   * @param  {Function} done a callback to invoke on success or failure
   * @returns {Object|error} results or error
   * @version 0.1.0
>>>>>>> 52625513
   * @since 0.1.0
   * @author lally elias<lallyelias87@gmail.com>
   * @static
   * @memberof getPlugin
   * @public
   * @example
   * const User = mongoose.model('User');
   *
   * User
   *   .fresh(function(error, deleted){
   *       ...
   *   });
   *
   * or
   *
   * User
   *   .fresh({page: 1}, function(error, deleted){
   *       ...
   *   });
   */
  schema.statics.fresh = function fresh() {

    //query
    this._get.apply(this, arguments);

  };

};<|MERGE_RESOLUTION|>--- conflicted
+++ resolved
@@ -83,10 +83,10 @@
   const schemaOptions = _.merge({}, { root: 'data' }, schemaOptns);
 
   /*
-  *----------------------------------------------------------------------------
-  * Statics
-  *----------------------------------------------------------------------------
-  */
+   *----------------------------------------------------------------------------
+   * Statics
+   *----------------------------------------------------------------------------
+   */
 
 
   /**
@@ -97,15 +97,9 @@
    *                                            of getById options
    * @param {Object|String} [optns.select] valid mongoose query projections
    * @param {Array} [optns.populate] valid mongoose query population options
-<<<<<<< HEAD
    * @param {Function} done a callback to invoke on success or failure
-   * @return {instance|error} found instance or error
-   * @version 0.1.0 
-=======
-   * @param  {Function} done a callback to invoke on success or failure
    * @returns {instance|error} found instance or error
    * @version 0.1.0
->>>>>>> 52625513
    * @since 0.1.0
    * @author lally elias<lallyelias87@gmail.com>
    * @static
@@ -204,15 +198,9 @@
    * @returns {Number} [results.skip] skip that was used
    * @returns {Number} [results.page] page that was used
    * @returns {Number} [results.pages] total number of pages that match a query
-<<<<<<< HEAD
    * @param {Function} done a callback to invoke on success or failure
-   * @return {Object|error} results or error
-   * @version 0.1.0 
-=======
-   * @param  {Function} done a callback to invoke on success or failure
    * @returns {Object|error} results or error
    * @version 0.1.0
->>>>>>> 52625513
    * @since 0.1.0
    * @author lally elias<lallyelias87@gmail.com>
    * @static
@@ -276,8 +264,8 @@
     let findQuery = this.find();
     let countQuery = this.find({}, {}, { autopopulate: false }); //dont populate
     let lastModifiedQuey = this.findOne({}, {
-      [UPDATED_AT_FIELD]: 1
-    }, { autopopulate: false }) //dont populate
+        [UPDATED_AT_FIELD]: 1
+      }, { autopopulate: false }) //dont populate
       .sort({
         [UPDATED_AT_FIELD]: -1
       });
@@ -351,8 +339,8 @@
         //obtain latest modified date
         const lastModified = (
           results.lastModified ?
-            results.lastModified[UPDATED_AT_FIELD] :
-            undefined
+          results.lastModified[UPDATED_AT_FIELD] :
+          undefined
         );
 
         //compute pages
@@ -405,15 +393,9 @@
    * @returns {Number} [results.skip] skip that was used
    * @returns {Number} [results.page] page that was used
    * @returns {Number} [results.pages] total number of pages that match a query
-<<<<<<< HEAD
    * @param {Function} done a callback to invoke on success or failure
-   * @return {Object|error} results or error
-   * @version 0.1.0 
-=======
-   * @param  {Function} done a callback to invoke on success or failure
    * @returns {Object|error} results or error
    * @version 0.1.0
->>>>>>> 52625513
    * @since 0.1.0
    * @author lally elias<lallyelias87@gmail.com>
    * @static
@@ -516,15 +498,9 @@
    * @returns {Number} [results.skip] skip that was used
    * @returns {Number} [results.page] page that was used
    * @returns {Number} [results.pages] total number of pages that match a query
-<<<<<<< HEAD
    * @param {Function} done a callback to invoke on success or failure
-   * @return {Object|error} results or error
-   * @version 0.1.0 
-=======
-   * @param  {Function} done a callback to invoke on success or failure
    * @returns {Object|error} results or error
    * @version 0.1.0
->>>>>>> 52625513
    * @since 0.1.0
    * @author lally elias<lallyelias87@gmail.com>
    * @static
