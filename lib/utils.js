--- conflicted
+++ resolved
@@ -8,15 +8,9 @@
  * @function
  * @name isInstance
  * @description check if object is model instance
-<<<<<<< HEAD
  * @param {Object}  value valid object
- * @return {Boolean} whether object is valid model instance
- * @since 0.6.1
-=======
- * @param  {Object}  value valid object
  * @returns {Boolean} whether object is valid model instance
  * @version 0.6.1
->>>>>>> 52625513
  * @since 0.1.0
  */
 exports.isInstance = function isInstance(value) {
@@ -32,23 +26,17 @@
 /**
  * @name merge
  * @description copy and return object
-<<<<<<< HEAD
  * @param {Object}  value valid object
- * @return {Object}
- * @since 0.6.1
-=======
- * @param  {Object}  value valid object
  * @returns {Object}
  * @version 0.6.1
->>>>>>> 52625513
  * @since 0.1.0
  */
 exports.merge = function merge(value) {
   if (value) {
     return (
       exports.isInstance(value) ?
-        _.merge({}, value.toObject()) :
-        _.merge({}, value)
+      _.merge({}, value.toObject()) :
+      _.merge({}, value)
     );
   }
 
