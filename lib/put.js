--- conflicted
+++ resolved
@@ -267,13 +267,7 @@
 
     //handle 3 args
     if (arguments.length === 3) {
-<<<<<<< HEAD
-      model = _.merge({}, {
-        _id: id
-      }, utils.merge(updates));
-=======
       model = _.merge({}, { _id: id }, copyInstance(updates));
->>>>>>> ccf69bdf
       cb = done;
     }
 
