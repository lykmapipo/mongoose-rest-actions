'use strict';


/* dependencies */
const _ = require('lodash');
const async = require('async');
const utils = require('./utils');


/**
 * @function
 * @name postPlugin
 * @namespace
 * @description mongoose schema plugin to support http post verb
 * @param {Schema} schema valid mongoose schema
 * @param {Object} [schemaOptns] valid post plugin options
 * @version 0.1.0
 * @since 0.1.0
 * @author lally elias<lallyelias87@gmail.com>
 * @example
 *
 * const mongoose = require('mongoose');
 * const actions = require('mongoose-rest-actions');
 * mongoose.plugin(actions);
 *
 * const express = require('express');
 * const app = express();
 *
 * ...
 *
 * app.post('/users', function(request, response, next){
 *
 *   //obtain user
 *   const body = request.body;
 *
 *   //create user
 *   User
 *     .post(body, function(error, created){
 *       ...handle error or reply
 *     });
 * });
 *
 */
module.exports = exports = function postPlugin(schema /*, schemaOptns*/) {

  /*
   *----------------------------------------------------------------------------
   * Instances
   *----------------------------------------------------------------------------
   */


  /**
   * @function
   * @name post
   * @description persist current model instance. more business logics can
   *              be implemented using beforePost and afterPost model instance
   *              methods
<<<<<<< HEAD
   * @param {Function} done a callback to invoke on success or failure
   * @return {instance|error} saved instance or error
   * @version 0.1.0 
=======
   * @param  {Function} done a callback to invoke on success or failure
   * @returns {instance|error} saved instance or error
   * @version 0.1.0
>>>>>>> 52625513
   * @since 0.1.0
   * @author lally elias<lallyelias87@gmail.com>
   * @instance
   * @memberof postPlugin
   * @public
   * @example
   *
   * const UserSchema = new Schema({
   *  name: { type: String }
   * });
   *
   * UserSchema.methods.beforePost = function (done) {
   *  ...called before post(does not touch mongoose hooks)
   *  ...do any checkup if post is allowed
   *  ...log, post to analytics etc
   *  ...throw error and post wont happen i.e done(error)
   *  ...once through call done()
   *  done();
   * };
   *
   * UserSchema.methods.afterPost = function (done) {
   *  ...called after post(does not touch mongoose hooks)
   *  ...update any cached instance
   *  ...update any related instances
   *  ...log, post to analytics, initiate background job etc
   *  ...instance is already posted(any throws wont stop it)
   *  ...once through call done()
   *  done();
   * };
   *
   * const User = mongoose.model('User', UserSchema);
   *
   * const user = ...find user
   * user.post(function(error, saved){
   *     ...
   *   });
   */
  schema.methods.post = function post(done) {

    async.waterfall([


      /**
       * @function
       * @name beforePost
       * @description perform pre(save/post) logics
<<<<<<< HEAD
       * @param {Function} next a callback to invoke after beforePost
       * @return {instance|error}
=======
       * @param  {Function} next a callback to invoke after beforePost
       * @returns {instance|error}
>>>>>>> 52625513
       * @private
       */
      function beforePost(next) {
        //obtain before hooks
        const before =
          (this.beforePost || this.prePost ||
            this.beforeSave || this.preSave);

        //run hook(s)
        if (_.isFunction(before)) {
          before.call(this, function (error, instance) {
            next(error, instance || this);
          }.bind(this));
        }
        //no hook
        else {
          next(null, this);
        }

      }.bind(this),


      /**
       * @function
       * @name doPost
       * @description persist model instance
<<<<<<< HEAD
       * @param {Function} next a callback to invoke after save
       * @return {instance|error}
=======
       * @param  {Function} next a callback to invoke after save
       * @returns {instance|error}
>>>>>>> 52625513
       * @private
       */
      function doPost(instance, next) {
        instance.save(function afterSave(error, saved) {
          next(error, saved);
        });
      },


      /**
       * @function
       * @name afterPost
       * @description perform after(save/post) logics
<<<<<<< HEAD
       * @param {Function} next a callback to invoke after afterSave
       * @return {instance|error}
=======
       * @param  {Function} next a callback to invoke after afterSave
       * @returns {instance|error}
>>>>>>> 52625513
       * @private
       */
      function afterPost(instance, next) {
        //obtain after hooks
        const after =
          (instance.afterPost || instance.postPost ||
            instance.afterSave || instance.postSave);

        //run hook(s)
        if (_.isFunction(after)) {
          after.call(instance, function (error, instanced) {
            next(error, instanced || instance);
          });
        }
        //no hook
        else {
          next(null, instance);
        }

      }
    ],


      /**
       * @function
       * @name onSave
       * @param {Object} error error object when fails to post
       * @param {Object} saved model instance
       * @private
       */
      function onSave(error, saved) {
        if (error) {
          error.status = 400;
        }
        done(error, saved);
      });

  };


<<<<<<< HEAD
  /**
   * @name post
   * @function post
   * @description persist(save) provided model
   * @param {Object} body model details to save
   * @param {Function} done a callback to invoke on success or failure
   * @return {instance|error} saved instance or error
   * @version 0.1.0 
   * @since 0.1.0
   * @author lally elias<lallyelias87@gmail.com> 
   * @public
   * @example
   * const User = mongoose.model('User');
   *
   * User.post({}, function(error, saved){
   *     ...
   *   });
=======
  /*
   *----------------------------------------------------------------------------
   * Statics
   *----------------------------------------------------------------------------
>>>>>>> 52625513
   */


  /**
  * @function
  * @name post
  * @description persist(save) provided model
  * @param {Object} body model details to save
  * @param  {Function} done a callback to invoke on success or failure
  * @returns {instance|error} saved instance or error
  * @version 0.1.0
  * @since 0.1.0
  * @author lally elias<lallyelias87@gmail.com>
  * @static
  * @memberof postPlugin
  * @public
  * @example
  * const User = mongoose.model('User');
  *
  * User.post({}, function(error, saved){
  *     ...
  *   });
  */
  schema.statics.post = function post(body, done) {

    //ensure body data
    const model = utils.merge(body);

    //instantiate model
    const instance = new this(model);

    //persist model
    instance.post(done);

  };

};<|MERGE_RESOLUTION|>--- conflicted
+++ resolved
@@ -41,7 +41,7 @@
  * });
  *
  */
-module.exports = exports = function postPlugin(schema /*, schemaOptns*/) {
+module.exports = exports = function postPlugin(schema /*, schemaOptns*/ ) {
 
   /*
    *----------------------------------------------------------------------------
@@ -56,15 +56,9 @@
    * @description persist current model instance. more business logics can
    *              be implemented using beforePost and afterPost model instance
    *              methods
-<<<<<<< HEAD
    * @param {Function} done a callback to invoke on success or failure
-   * @return {instance|error} saved instance or error
-   * @version 0.1.0 
-=======
-   * @param  {Function} done a callback to invoke on success or failure
    * @returns {instance|error} saved instance or error
    * @version 0.1.0
->>>>>>> 52625513
    * @since 0.1.0
    * @author lally elias<lallyelias87@gmail.com>
    * @instance
@@ -107,91 +101,76 @@
     async.waterfall([
 
 
-      /**
-       * @function
-       * @name beforePost
-       * @description perform pre(save/post) logics
-<<<<<<< HEAD
-       * @param {Function} next a callback to invoke after beforePost
-       * @return {instance|error}
-=======
-       * @param  {Function} next a callback to invoke after beforePost
-       * @returns {instance|error}
->>>>>>> 52625513
-       * @private
-       */
-      function beforePost(next) {
-        //obtain before hooks
-        const before =
-          (this.beforePost || this.prePost ||
-            this.beforeSave || this.preSave);
-
-        //run hook(s)
-        if (_.isFunction(before)) {
-          before.call(this, function (error, instance) {
-            next(error, instance || this);
-          }.bind(this));
+        /**
+         * @function
+         * @name beforePost
+         * @description perform pre(save/post) logics
+         * @param {Function} next a callback to invoke after beforePost
+         * @returns {instance|error}
+         * @private
+         */
+        function beforePost(next) {
+          //obtain before hooks
+          const before =
+            (this.beforePost || this.prePost ||
+              this.beforeSave || this.preSave);
+
+          //run hook(s)
+          if (_.isFunction(before)) {
+            before.call(this, function (error, instance) {
+              next(error, instance || this);
+            }.bind(this));
+          }
+          //no hook
+          else {
+            next(null, this);
+          }
+
+        }.bind(this),
+
+
+        /**
+         * @function
+         * @name doPost
+         * @description persist model instance
+         * @param {Function} next a callback to invoke after save
+         * @returns {instance|error}
+         * @private
+         */
+        function doPost(instance, next) {
+          instance.save(function afterSave(error, saved) {
+            next(error, saved);
+          });
+        },
+
+
+        /**
+         * @function
+         * @name afterPost
+         * @description perform after(save/post) logics
+         * @param {Function} next a callback to invoke after afterSave
+         * @returns {instance|error}
+         * @private
+         */
+        function afterPost(instance, next) {
+          //obtain after hooks
+          const after =
+            (instance.afterPost || instance.postPost ||
+              instance.afterSave || instance.postSave);
+
+          //run hook(s)
+          if (_.isFunction(after)) {
+            after.call(instance, function (error, instanced) {
+              next(error, instanced || instance);
+            });
+          }
+          //no hook
+          else {
+            next(null, instance);
+          }
+
         }
-        //no hook
-        else {
-          next(null, this);
-        }
-
-      }.bind(this),
-
-
-      /**
-       * @function
-       * @name doPost
-       * @description persist model instance
-<<<<<<< HEAD
-       * @param {Function} next a callback to invoke after save
-       * @return {instance|error}
-=======
-       * @param  {Function} next a callback to invoke after save
-       * @returns {instance|error}
->>>>>>> 52625513
-       * @private
-       */
-      function doPost(instance, next) {
-        instance.save(function afterSave(error, saved) {
-          next(error, saved);
-        });
-      },
-
-
-      /**
-       * @function
-       * @name afterPost
-       * @description perform after(save/post) logics
-<<<<<<< HEAD
-       * @param {Function} next a callback to invoke after afterSave
-       * @return {instance|error}
-=======
-       * @param  {Function} next a callback to invoke after afterSave
-       * @returns {instance|error}
->>>>>>> 52625513
-       * @private
-       */
-      function afterPost(instance, next) {
-        //obtain after hooks
-        const after =
-          (instance.afterPost || instance.postPost ||
-            instance.afterSave || instance.postSave);
-
-        //run hook(s)
-        if (_.isFunction(after)) {
-          after.call(instance, function (error, instanced) {
-            next(error, instanced || instance);
-          });
-        }
-        //no hook
-        else {
-          next(null, instance);
-        }
-
-      }
-    ],
+      ],
 
 
       /**
@@ -211,17 +190,25 @@
   };
 
 
-<<<<<<< HEAD
+  /*
+   *----------------------------------------------------------------------------
+   * Statics
+   *----------------------------------------------------------------------------
+   */
+
+
   /**
+   * @function
    * @name post
-   * @function post
    * @description persist(save) provided model
    * @param {Object} body model details to save
    * @param {Function} done a callback to invoke on success or failure
-   * @return {instance|error} saved instance or error
-   * @version 0.1.0 
+   * @returns {instance|error} saved instance or error
+   * @version 0.1.0
    * @since 0.1.0
-   * @author lally elias<lallyelias87@gmail.com> 
+   * @author lally elias<lallyelias87@gmail.com>
+   * @static
+   * @memberof postPlugin
    * @public
    * @example
    * const User = mongoose.model('User');
@@ -229,35 +216,7 @@
    * User.post({}, function(error, saved){
    *     ...
    *   });
-=======
-  /*
-   *----------------------------------------------------------------------------
-   * Statics
-   *----------------------------------------------------------------------------
->>>>>>> 52625513
-   */
-
-
-  /**
-  * @function
-  * @name post
-  * @description persist(save) provided model
-  * @param {Object} body model details to save
-  * @param  {Function} done a callback to invoke on success or failure
-  * @returns {instance|error} saved instance or error
-  * @version 0.1.0
-  * @since 0.1.0
-  * @author lally elias<lallyelias87@gmail.com>
-  * @static
-  * @memberof postPlugin
-  * @public
-  * @example
-  * const User = mongoose.model('User');
-  *
-  * User.post({}, function(error, saved){
-  *     ...
-  *   });
-  */
+   */
   schema.statics.post = function post(body, done) {
 
     //ensure body data
